"""K-medoids clustering

K-Medoids, unlike K-Means, use existing points in the dataset as cluster centres. These data points have the smallest overall intra-cluster dissimilarity/distance, and are meant to represent a cluster more robustly without resorting to outlier penalties like K-Means uses. They can use any kind of distance metric to compute pairwise distance.

Note: This algorithm is not to be confused with K-Medians, which is a version of K-Means that uses Manhattan distance and calculates the median of the cluster instead of the mean. Additionally, in K-Medians, the resulting median data point may not be part of the original sample set, whereas in K-Medoids, it is necessary for the result to be an existing sample."""

import warnings

import numpy as np
from sklearn.base import BaseEstimator, ClusterMixin
from sklearn.exceptions import ConvergenceWarning
from sklearn.metrics.pairwise import (
    pairwise_distances,
    pairwise_distances_argmin,
)
from sklearn.utils import check_array
from sklearn.utils.validation import check_is_fitted


class KMedoids(BaseEstimator, ClusterMixin):
    def __init__(
        self,
        n_clusters=4,
        metric="euclidean",
        init="random",
        max_iter=300,
        random_state=None,
    ):
        """Parameters
        ----------
        n_clusters : int, optional, default: 4
            The number of clusters to form as well as the number of medoids to
            generate.

        metric : string, or callable, optional, default: 'euclidean'
            What distance metric to use. See :func:metrics.pairwise_distances
            metric can be 'precomputed', the user must then feed the fit method
            with a precomputed kernel matrix and not the design matrix X.

        init : {'random', 'heuristic'}, optional, default: 'random'
            Specify medoid initialization method. 'random' selects n_clusters
            elements from the dataset. 'heuristic' picks the n_clusters points
            with the smallest sum distance to every other point.

        max_iter : int, optional, default : 300
            Specify the maximum number of iterations when fitting. It can be zero in
            which case only the initialization is computed which may be suitable for
            large datasets when the initialization is sufficiently efficient

        random_state : int, RandomState instance or None, optional
            Specify random state for the random number generator. Used to
            initialise medoids when init='random'.

        Attributes
        ----------
        cluster_centers_ : array, shape = (n_clusters, n_features)
                or None if metric == 'precomputed'
            Cluster centers, i.e. medoids (elements from the original dataset)

        medoid_indices_ : array, shape = (n_clusters,)
            The indices of the medoid rows in X

        labels_ : array, shape = (n_samples,)
            Labels of each point

        inertia_ : float
            Sum of distances of samples to their closest cluster center.

        score_ : float
            Negative of the inertia. The more negative the score, the higher the variation in cluster points, the worse the clustering."""

        self.n_clusters = n_clusters
        self.metric = metric
        self.init = init
        self.max_iter = max_iter
        self.random_state = random_state

    def _get_random_state(self, seed=None):

        if seed is None or seed is np.random:
            return np.random.mtrand._rand
        elif isinstance(seed, (int, np.integer)):
            return np.random.RandomState(seed)
        elif isinstance(seed, np.random.RandomState):
            return seed

    def _is_nonnegative(self, value, variable, strict=True):
        """Checks if the value passed is a non-negative integer which may or may not be equal to zero"""

        if not isinstance(value, (int, np.integer)):
            raise ValueError("%s should be an integer" % (variable))

        if strict:
            isnegative = value > 0
        else:
            isnegative = value >= 0

        if not isnegative:
            raise ValueError("%s should be non-negative" % (variable))
        return isnegative

    def _check_arguments(self):
        """Checks if all the arguments are valid"""

        if (
            self._is_nonnegative(self.n_clusters, "n_clusters")
            and self._is_nonnegative(self.max_iter, "max_iter")
            and (
                isinstance(
                    self.random_state,
                    (int, np.integer, None, np.random.RandomState),
                )
                or self.random_state is np.random
            )
        ):
            pass
        else:
            raise ValueError("Random state is not valid")

        distance_metrics = [
            "euclidean",
            "manhattan",
            "cosine",
            "cityblock",
            "l1",
            "l2",
        ]
        init_methods = ["random", "heuristic"]

        if self.metric not in distance_metrics:
            raise ValueError(
                "%s not a supported distance metric" % (self.metric)
            )

        if self.init not in init_methods:
            raise ValueError(
                "%s not a supported initialization method" % (self.init)
            )

    def _initialize_medoids(self, d_matrix, n_clusters, random_state_object):
        """Implementation of two initialization methods."""

        if self.init == "random":
            """Randomly chooses K points from existing set of samples"""
            return random_state_object.choice(len(d_matrix), n_clusters)

        elif self.init == "heuristic":
            """Chooses initial points as the first K points with shortest total distance to all other points  in the set. Recommended."""
            return np.argpartition(np.sum(d_matrix, axis=1), n_clusters - 1)[
                :n_clusters
            ]

    def _compute_inertia(self, distances):
        """Compute inertia of new samples. Inertia is defined as the sum of the
        sample distances to closest cluster centers.

        Parameters
        ----------
        distances : {array-like, sparse matrix}, shape=(n_samples, n_clusters)
            Distances to cluster centers.

        Returns
        -------
        Sum of sample distances to closest cluster centers.
        """

        # Define inertia as the sum of the sample-distances
        # to closest cluster centers
        inertia = np.sum(np.min(distances, axis=1))
        return inertia

    def _compute_optimal_swap(
        self, D, medoid_idxs, not_medoid_idxs, Djs, Ejs, n_clusters
    ):
        """Compute best cost change for all the possible swaps.

        Parameters
        ----------
        D : {array-like, sparse matrix}, shape=(n_samples, n_samples)
            Distance matrix.

        medoid_idxs : {array-like}, shape = (n_clusters)
                      Indices of medoid points

        not_medoid_idxs : {array-like}, shape = (n_samples - n_clusters)
                          Indices of non-medoid points

        Djs : {array-like}, shape = (n_samples)
              Distances of each point to closest medoid

        Ejs : {array-like}, shape = (n_samples)
              Distances of each point to next-closest medoid

        n_clusters : integer
                     Number of clusters/medoids


        Returns
        -------
        Sum of sample distances to closest cluster centers."""

        # Initialize best cost change and the associated swap couple.
        best_swap = (1, 1, 0.0)
        # print("Number of samples:", len(D))
        cur_cost_change = 0.0
        not_medoid_shape = len(not_medoid_idxs)
        cluster_i_bool, not_cluster_i_bool, second_best_medoid = (
            None,
            None,
            None,
        )
        not_second_best_medoid = None

        i, j, h = 0, 0, 0
        id_i, id_j, id_h = 0, 0, 0
        # Compute the change in cost for each swap.
        for h in range(not_medoid_shape):
            # id of the potential new medoid.
            id_h = not_medoid_idxs[h]
            # print("\n-------------------------\nConsidering the potential data point ", id_h)
            for i in range(n_clusters):
                # id of the medoid we want to replace.
                id_i = medoid_idxs[i]
                # print("\nConsidering the medoid numbered ",id_i)
                cur_cost_change = 0.0
                # compute for all not-selected points the change in cost
                for j in range(not_medoid_shape):
                    id_j = not_medoid_idxs[j]
                    # print("\nFor the not selected point ", id_j)
                    cluster_i_bool = D[id_i, id_j] == Djs[id_j]
                    # print("\nIs the current point ",id_j," in same cluster as ", id_i,"? : ", cluster_i_bool)

                    second_best_medoid = D[id_h, id_j] < Ejs[id_j]
                    # print("\nIs the current point ",id_j," 's distance from the potential medoid swap point'", id_h,"less than the second closest medoid? :", second_best_medoid)

                    if cluster_i_bool & second_best_medoid:
                        cur_cost_change += D[id_j, id_h] - Djs[id_j]
                    elif cluster_i_bool & (not second_best_medoid):
                        cur_cost_change += Ejs[id_j] - Djs[id_j]
                    elif (not cluster_i_bool) & (D[id_j, id_h] < Djs[id_j]):
                        cur_cost_change += D[id_j, id_h] - Djs[id_j]
                    # print("\nCost change:", cur_cost_change)

                # same for i
                second_best_medoid = D[id_h, id_i] < Ejs[id_i]
                if second_best_medoid:
                    # print("\nCost change increases by distance to swap")
                    cur_cost_change += D[id_i, id_h]
                else:
                    # print("\nCost changes increases by distance to next medoid")
                    cur_cost_change += Ejs[id_i]

                if cur_cost_change < best_swap[2]:
                    best_swap = (id_i, id_h, cur_cost_change)
                    # print("Swap current medoid ", id_i, " with potential medoid ", id_h, " at the cost change of ",cur_cost_change)

        # If one of the swap decrease the objective, return that swap.
        if best_swap[2] < 0:
            return best_swap
        else:
            # print("No good swap")
            return None

    def fit(self, X, Y=None):

        """ X is the training data which must be, in general, a 2D array of dimension n_samples * n_features

        Fit K-Medoids to the provided data.

        Parameters
        ----------
        X : {array-like, sparse matrix}, shape = (n_samples, n_features), \
                or (n_samples, n_samples) if metric == 'precomputed'
            Dataset to cluster.

        y : Ignored

        Returns
        -------
        self
        """

        self._check_arguments()

        random_state_object = self._get_random_state(self.random_state)

        if Y != None:
            raise Exception("Clustering fit takes only one parameter")

        X = check_array(X, accept_sparse=["csc", "csr"])

        n_samples, n_features = X.shape[0], X.shape[1]

        if self.n_clusters > n_samples:
            raise ValueError(
                f"Number of clusters {self.n_clusters} cannot be greater than number of samples {n_samples}"
            )

<<<<<<< HEAD
        distances = pairwise_distances(X, Y, metric=self.metric)
        print("Distances:", distances.shape)
        medoids = self._initialize_medoids(
            distances, self.n_clusters, random_state_object
        )  # Initialized medoids.
        d_closest_medoid, d_second_closest_medoid = np.sort(
            distances[medoids], axis=0
        )[[0, 1]]
        # Step 1.
=======
        distances = pairwise_distances(X, Y, metric = self.metric)
        #print("Distances:", distances.shape)
        medoids = self._initialize_medoids(distances, self.n_clusters, random_state_object)  #Initialized medoids.
        d_closest_medoid, d_second_closest_medoid = np.sort(distances[medoids], axis=0)[[0, 1]]
         #Step 1.
>>>>>>> 72085e16
        labels = None

        for i in range(self.max_iter):
            medoids_copy = np.copy(medoids)
            not_medoids = np.delete(np.arange(len(distances)), medoids)
            # Associate each data point with closest medoid
            labels = np.argmin(distances[medoids, :], axis=0)
            # For each medoid m and each observation o, compute cost of swap
            optimal_swap = self._compute_optimal_swap(
                distances,
                medoids,
                not_medoids,
                d_closest_medoid,
                d_second_closest_medoid,
                self.n_clusters,
            )
            # If cost is current best, keep this medoid and o combo
            if optimal_swap:
                current_medoid, potential_medoid, _ = optimal_swap
                medoids[medoids == current_medoid] = potential_medoid
                d_closest_medoid, d_second_closest_medoid = np.sort(
                    distances[medoids], axis=0
                )[[0, 1]]
            # If cost function decreases (total intra-cluster sum), swap. Else terminate.

            if np.all(medoids_copy == medoids):
                break
            elif i == self.max_iter - 1:
                warnings.warn(
                    "Maximum number of iteration reached before "
                    "convergence. Consider increasing max_iter to "
                    "improve the fit.",
                    ConvergenceWarning,
                )

        self.cluster_centers_ = X[medoids]
        self.labels_ = np.argmin(distances[medoids, :], axis=0)
        self.medoid_indices_ = medoids
        self.inertia_ = self._compute_inertia(self.transform(X))
        self.score_ = -self.inertia_
        # Return self to enable method chaining
        return self

    def transform(self, X):
        """Transforms X to cluster-distance space.

        Parameters
        ----------
        X : {array-like, sparse matrix}, shape (n_query, n_features), \
                or (n_query, n_indexed) if metric == 'precomputed'
            Data to transform.

        Returns
        -------
        X_new : {array-like, sparse matrix}, shape=(n_query, n_clusters)
            X transformed in the new space of distances to cluster centers.
        """
        X = check_array(X, accept_sparse=["csr", "csc"])
        check_is_fitted(self, "cluster_centers_")

        Y = self.cluster_centers_
        return pairwise_distances(X, Y=Y, metric=self.metric)

    def predict(self, X):
        """Predict the closest cluster for each sample in X.

        Parameters
        ----------
        X : {array-like, sparse matrix}, shape (n_query, n_features), \
                or (n_query, n_indexed) if metric == 'precomputed'
            New data to predict.

        Returns
        -------
        labels : array, shape = (n_query,)
            Index of the cluster each sample belongs to.
        """
        check_is_fitted(self, "cluster_centers_")

<<<<<<< HEAD
        # Return data points to clusters based on which cluster assignment
        # yields the smallest distance
        return pairwise_distances_argmin(
            X, Y=self.cluster_centers_, metric=self.metric
        )
=======
            # Return data points to clusters based on which cluster assignment
            # yields the smallest distance
        return pairwise_distances_argmin(X, Y = self.cluster_centers_, metric=self.metric)

    def score(self,X):
        """Returns score"""
        return -self.inertia_














        


        


        

        












>>>>>>> 72085e16
<|MERGE_RESOLUTION|>--- conflicted
+++ resolved
@@ -296,23 +296,14 @@
                 f"Number of clusters {self.n_clusters} cannot be greater than number of samples {n_samples}"
             )
 
-<<<<<<< HEAD
         distances = pairwise_distances(X, Y, metric=self.metric)
-        print("Distances:", distances.shape)
+        # print("Distances:", distances.shape)
         medoids = self._initialize_medoids(
             distances, self.n_clusters, random_state_object
         )  # Initialized medoids.
         d_closest_medoid, d_second_closest_medoid = np.sort(
             distances[medoids], axis=0
         )[[0, 1]]
-        # Step 1.
-=======
-        distances = pairwise_distances(X, Y, metric = self.metric)
-        #print("Distances:", distances.shape)
-        medoids = self._initialize_medoids(distances, self.n_clusters, random_state_object)  #Initialized medoids.
-        d_closest_medoid, d_second_closest_medoid = np.sort(distances[medoids], axis=0)[[0, 1]]
-         #Step 1.
->>>>>>> 72085e16
         labels = None
 
         for i in range(self.max_iter):
@@ -391,54 +382,12 @@
             Index of the cluster each sample belongs to.
         """
         check_is_fitted(self, "cluster_centers_")
-
-<<<<<<< HEAD
         # Return data points to clusters based on which cluster assignment
         # yields the smallest distance
         return pairwise_distances_argmin(
             X, Y=self.cluster_centers_, metric=self.metric
         )
-=======
-            # Return data points to clusters based on which cluster assignment
-            # yields the smallest distance
-        return pairwise_distances_argmin(X, Y = self.cluster_centers_, metric=self.metric)
-
-    def score(self,X):
+
+    def score(self, X):
         """Returns score"""
-        return -self.inertia_
-
-
-
-
-
-
-
-
-
-
-
-
-
-
-        
-
-
-        
-
-
-        
-
-        
-
-
-
-
-
-
-
-
-
-
-
-
->>>>>>> 72085e16
+        return self.inertia_