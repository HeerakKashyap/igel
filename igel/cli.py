--- conflicted
+++ resolved
@@ -39,22 +39,6 @@
     |___/
 
 
-<<<<<<< HEAD
-                    igel <command> [<args>]
-                    - Available sub-commands at the moment are:
-<<<<<<< HEAD
-                       algorithms          get a list of all supported algorithms by igel
-=======
-                       init                initialize a yaml file with default parameters
->>>>>>> 335dd91c7111ffb63283e823f7d773b36f21cf98
-                       fit                 fits a model
-                       evaluate            evaluate the performance of a pre-fitted model
-                       predict             Predicts using a pre-fitted model
-                       experiment          this command will run fit, evaluate and predict together
-                       help                get help about how to use igel
-                       models              get a list of supported machine learning algorithms/models
-                       metrics             get a list of all supported metrics
-=======
 {Fore.GREEN}igel <command> [<args>]{Fore.WHITE}
 {Fore.BLUE}- Available sub-commands at the moment are:{Fore.WHITE}
    init              initialize a yaml file with default parameters
@@ -65,7 +49,6 @@
    help              get help about how to use igel
    models            get a list of supported machine learning algorithms/models
    metrics           get a list of all supported metrics
->>>>>>> 5cc10aee
 
 {Fore.BLUE}- Available arguments:{Fore.WHITE}
 
@@ -349,21 +332,6 @@
         out.append(hline)
         return "\n".join(out)
 
-    def algorithms(self):
-        print(f"\n\n"
-              f"{'*'*60}  Supported machine learning algorithms  {'*'*60} \n\n"
-              f"1 - Regression algorithms: \n"
-              f"{'-'*50} \n"
-              f"{list(IgelModel.models_dict.get('regression').keys())} \n\n"
-              f"{'='*120} \n"
-              f"2 - Classification algorithms: \n"
-              f"{'-'*50} \n"
-              f"{list(IgelModel.models_dict.get('classification').keys())} \n"
-              f" \n")
-
-    def help(self):
-        self.parser.print_help()
-
 
 def main():
     CLI()
